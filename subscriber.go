package websub

import (
	"bytes"
	"errors"
	"fmt"
	"io"
	"net/http"
	"net/url"
	"strconv"
	"strings"
	"time"

	"github.com/google/uuid"
	"github.com/tomnomnom/linkheader"
)

// TODO: refresh expiring subscriptions

var (
	// topic not discoverable
	ErrTopicNotDiscoverable = errors.New("topic not discoverable")
	// hub returned an invalid status code on subscription or unsubscription request
	ErrNon2xxOnSubReq = errors.New("hub returned an invalid status code on subscription or unsubscription request")
)

// a SubscriberSubscription is a subscription in the context of a Subscriber.
type SubscriberSubscription struct {
	// Topic URL for this subscription.
	// Not always equal to the passed topic url.
	Topic string
	// Hub URL this subscription is from.
	Hub string
	// Secret string used for verifying the hub is the
	// sender of the subscription.
	Secret string
	// The date/time this subscription expires.
	Expires time.Time
	// Internal ID for this subscription. Part of the callback URL.
	Id string
	// Callback function to be invoked when a publish is received.
	callback SubscribeCallback
	// Whether this subscription is pending a subscription verification
	pendingSubscribe bool
	// Whether this subscription is pending an unsubscription verification
	pendingUnsubscribe bool
}

type Subscriber struct {
	// Maps subscription id to subscription
	subscriptions map[string]*SubscriberSubscription
	// Base URL for this subscribers callback URLs.
	baseUrl string
	// Lease length used for all subscriptions. Default 240 hours.
	leaseLength time.Duration
}

// NewSubscriber creates a new subscriber with the specified options.
func NewSubscriber(baseUrl string, options ...SubscriberOption) *Subscriber {
	s := &Subscriber{
		subscriptions: make(map[string]*SubscriberSubscription),
		baseUrl:       strings.TrimRight(baseUrl, "/"),
		leaseLength:   time.Hour * 24 * 10,
	}

	for _, opt := range options {
		opt(s)
	}

	return s
}

// ServeHTTP handles all incoming HTTP requests, following websub spec.
func (s *Subscriber) ServeHTTP(w http.ResponseWriter, r *http.Request) {
	subId := strings.TrimPrefix(r.URL.Path, "/")
	switch r.Method {
	case http.MethodGet:
		sub, ok := s.subscriptions[subId]
		if !ok || sub == nil {
			w.WriteHeader(http.StatusNotFound)
			w.Write([]byte("subscription not found"))
			return
		}

		q := r.URL.Query()

		if q.Get("hub.topic") == "" {
			// possible fake request
			// the spec requires hub.topic to be sent by the hub

			w.WriteHeader(400)
			w.Write([]byte("missing 'hub.topic' query parameter"))
			return
		} else if q.Get("hub.topic") != sub.Topic {
			// doesnt match
			w.WriteHeader(404)
			w.Write([]byte("'hub.topic' query parameter does not match internal"))
			return
		}

		switch q.Get("hub.mode") {
		case "denied":
			// the hub denied a subscription request
			delete(s.subscriptions, subId)
			w.WriteHeader(http.StatusOK)

			log.Error().
				Str("topic", q.Get("hub.topic")).
				Str("reason", q.Get("hub.reason")).
				Msg("Subscription denied")

			return
		case "subscribe":
			// the hub accepted a subscribe request
			if !sub.pendingSubscribe {
				w.WriteHeader(404)
				w.Write([]byte("not pending subscription"))
				return
			}

			seconds, err := strconv.Atoi(q.Get("hub.lease_seconds"))
			if err != nil {
				// The hub will take a 5xx to mean verification failed,
				// so remove this subscription
				delete(s.subscriptions, subId)

				log.Err(err).
					Str("msg", "could not convert 'hub.lease_seconds' from string to int").
					Msg("subscription cancelled")
				http.Error(w, err.Error(), http.StatusInternalServerError)
				return
			}

			sub.Expires = time.Now().Add(time.Duration(seconds) * time.Second)
			sub.pendingSubscribe = false

			w.WriteHeader(200)
			w.Write([]byte(q.Get("hub.challenge")))
			return

		case "unsubscribe":
			// the hub accepted an unsubscribed request
			if !sub.pendingUnsubscribe {
				w.WriteHeader(404)
				w.Write([]byte("not pending unsubscription"))
				return
			}

			delete(s.subscriptions, subId)
			sub.pendingUnsubscribe = false

			w.WriteHeader(200)
			w.Write([]byte(q.Get("hub.challenge")))
			return

		default:
			w.WriteHeader(400)
			w.Write([]byte("missing 'hub.mode' query parameter"))
			return
		}
	case http.MethodPost:
		sub, ok := s.subscriptions[subId]
		if !ok || sub == nil {
			w.WriteHeader(http.StatusNotFound)
			w.Write([]byte("subscription not found"))
			return
		}

		w.WriteHeader(200)

		if sub.pendingUnsubscribe {
			return
		}

		content, err := io.ReadAll(r.Body)
		if err != nil {
			return
		}
		contentReader := bytes.NewReader(content)

		signature := r.Header.Get("X-Hub-Signature")

		if sub.Secret != "" {
			if signature == "" {
				return
			}

			split := strings.Split(signature, "=")
			if len(split) < 2 {
				// invalid signature format
				return
			}

			hashFunction, hash := split[0], split[1]
			realHash, _ := calculateHash(hashFunction, sub.Secret, content)

			if hash != realHash {
				// invalid signature
				return
			}

			sub.callback(sub, r.Header.Get("Content-Type"), contentReader)
		} else {
			// no secret
			sub.callback(sub, r.Header.Get("Content-Type"), contentReader)
		}

	default:
		w.WriteHeader(http.StatusMethodNotAllowed)
		w.Write([]byte("Method not allowed"))
		return
	}
}

// Returns the base URL for this subscribers callback URLs.
func (s Subscriber) BaseUrl() string {
	return s.baseUrl
}

type SubscriberOption func(*Subscriber)

// SubscriberWithBaseUrl sets the baseUrl for a subscriber
func SubscriberWithBaseUrl(baseUrl string) SubscriberOption {
	return func(s *Subscriber) {
		s.baseUrl = strings.TrimRight(baseUrl, "/")
	}
}

// SubscriberWithLeaseLength sets the LeaseLength for a subscriber
//
// Default lease length is 10 days
func SubscriberWithLeaseLength(LeaseLength time.Duration) SubscriberOption {
	return func(s *Subscriber) {
		s.leaseLength = LeaseLength
	}
}

// a SubscribeCallback is called when a subscriber receives a publish to the related topic.
type SubscribeCallback func(sub *SubscriberSubscription, contentType string, body io.Reader)

// subscribes to updates to the topicUrl, verifying using the secret
//
// If the secret is an empty string, it is omitted.
//
// When updates happen, the callback is called.
func (s *Subscriber) Subscribe(topicUrl, secret string, callback SubscribeCallback) (*SubscriberSubscription, error) {
	self, hub, err := s.discover(topicUrl)

	if err != nil {
		return nil, err
	}

	sub := &SubscriberSubscription{
		Topic:            self,
		Hub:              hub,
		Expires:          time.Now().Add(s.leaseLength),
		Id:               uuid.New().String(),
		Secret:           secret,
		callback:         callback,
		pendingSubscribe: true,
	}

	s.subscriptions[sub.Id] = sub

	err = s.sendRequest(sub, "subscribe")

	if err != nil {
		return nil, err
	}

	return sub, nil
}

// Unsubscribe requests the hub to stop sending updates.
// Already pending unsubscriptions are ignored.
//
<<<<<<< HEAD
// All events received in the meantime will not be fulfilled.
func (s *Subscriber) Unsubscribe(sub *SSubscription) error {
=======
// All events received in the meantime will not be fulfulled.
func (s *Subscriber) Unsubscribe(sub *SubscriberSubscription) error {
>>>>>>> ef0f339f
	if !sub.pendingUnsubscribe {
		sub.pendingUnsubscribe = true
		return s.sendRequest(sub, "unsubscribe")
	}

	return nil
}

func (s *Subscriber) sendRequest(sub *SubscriberSubscription, mode string) error {
	vals := url.Values{
		"hub.mode":          []string{mode},
		"hub.topic":         []string{sub.Topic},
		"hub.callback":      []string{s.baseUrl + "/" + sub.Id},
		"hub.lease_seconds": []string{fmt.Sprint(int(s.leaseLength.Seconds()))},
	}

	if sub.Secret != "" {
		vals.Set("hub.secret", sub.Secret)
	}

	body := vals.Encode()

	resp, err := http.Post(
		sub.Hub,
		"application/x-www-form-urlencoded",
		strings.NewReader(body),
	)

	if err != nil {
		return err
	}

	defer resp.Body.Close()

	if resp.StatusCode < 200 || resp.StatusCode >= 300 {
		// Not in OK range

		receivedBody, err := io.ReadAll(resp.Body)
		if err != nil {
			return err
		}

		log.Err(ErrNon2xxOnSubReq).
			Str("status", resp.Status).
			Str("body-sent", body).
			Bytes("body-received", receivedBody).
			Msg(ErrNon2xxOnSubReq.Error())
		return ErrNon2xxOnSubReq
	}
	io.Copy(io.Discard, resp.Body)

	return nil
}

// discover makes a GET request to the URL and checks link headers for "self", and "hub".
//
// Returns ErrTopicNotDiscoverable if either link is missing.
func (Subscriber) discover(topic string) (self string, hub string, err error) {
	resp, err := http.Get(topic)
	if err != nil {
		log.Error().
			Err(err).
			Str("topic-url", topic).
			Msg("could not GET topic url")
		return
	}

	defer resp.Body.Close()

	// check for link headers
	links := linkheader.ParseMultiple(resp.Header.Values("Link"))

	selfs := links.FilterByRel("self")
	if len(selfs) > 0 {
		self = selfs[0].URL
	}

	hubs := links.FilterByRel("hub")
	if len(hubs) > 0 {
		hub = hubs[0].URL
	}

	if self != "" && hub != "" {
		return
	}

	return "", "", ErrTopicNotDiscoverable
}<|MERGE_RESOLUTION|>--- conflicted
+++ resolved
@@ -274,13 +274,8 @@
 // Unsubscribe requests the hub to stop sending updates.
 // Already pending unsubscriptions are ignored.
 //
-<<<<<<< HEAD
 // All events received in the meantime will not be fulfilled.
-func (s *Subscriber) Unsubscribe(sub *SSubscription) error {
-=======
-// All events received in the meantime will not be fulfulled.
 func (s *Subscriber) Unsubscribe(sub *SubscriberSubscription) error {
->>>>>>> ef0f339f
 	if !sub.pendingUnsubscribe {
 		sub.pendingUnsubscribe = true
 		return s.sendRequest(sub, "unsubscribe")
